use std::{any::Any, collections::HashMap, fmt::Debug, marker::PhantomData, rc::Rc, time::Instant};

use accesskit_winit::ActionRequestEvent;
use anyhow::{anyhow, Result};
use arboard::Clipboard;
use cosmic_text::{FontSystem, SwashCache};
use derive_more::From;
use log::{trace, warn};
use scoped_tls::scoped_thread_local;
<<<<<<< HEAD
use tiny_skia::{Color, Pixmap};
=======
>>>>>>> 39b3e5b3
use winit::{
    error::EventLoopError,
    event::Event,
    event_loop::{ControlFlow, EventLoopBuilder, EventLoopWindowTarget},
    window::WindowId,
};
use tokio::sync::oneshot;

use crate::{
    callback::{
        Callback, CallbackDataFn, CallbackId, CallbackKind, CallbackMaker, Callbacks,
        InvokeCallbackEvent,
    },
    style::{computed::ComputedStyle, defaults::default_style},
    system::{address, with_system, ReportError, SharedSystemDataInner, SYSTEM},
    timer::Timers,
    widgets::{
        get_widget_by_address_mut, RawWidgetId, Widget, WidgetExt, WidgetId, WidgetNotFound,
    },
    window::{Window, WindowRequest},
};

pub struct CallbackContext<'a, State> {
<<<<<<< HEAD
    pub windows: &'a mut HashMap<WindowId, Window>,
    pub windows_ordered: &'a mut Vec<WindowId>,
    pub add_callback: Box<dyn FnMut(CallbackFn<State>) -> CallbackId + 'a>,
    event_loop_proxy: EventLoopProxy<UserEvent>,
    //...
=======
    windows: &'a mut HashMap<WindowId, Window>,
    add_callback: Box<dyn FnMut(Box<CallbackDataFn<State>>) -> CallbackId + 'a>,
>>>>>>> 39b3e5b3
    marker: PhantomData<State>,
}

impl<'a, State> CallbackContext<'a, State> {
    pub fn map_state<AnotherState: 'static>(
        &mut self,
        mapper: impl Fn(&mut State) -> Option<&mut AnotherState> + Clone + 'static,
    ) -> CallbackContext<'_, AnotherState> {
        let add_callback = &mut self.add_callback;
        CallbackContext {
            windows: self.windows,
<<<<<<< HEAD
            windows_ordered: self.windows_ordered,
            event_loop_proxy: self.event_loop_proxy.clone(),
=======
>>>>>>> 39b3e5b3
            marker: PhantomData,
            add_callback: Box::new(move |mut f| -> CallbackId {
                let mapper = mapper.clone();
                (add_callback)(Box::new(move |state, ctx, any_event| {
                    if let Some(another_state) = mapper(state) {
                        let mut new_ctx = ctx.map_state::<AnotherState>(mapper.clone());
                        f(another_state, &mut new_ctx, any_event)
                    } else {
                        Ok(())
                    }
                }))
            }),
        }
    }

    pub fn callback<Event: 'static>(
        &mut self,
        mut callback: impl FnMut(&mut State, &mut CallbackContext<State>, Event) -> Result<()> + 'static,
    ) -> Callback<Event> {
        let callback_id = (self.add_callback)(Box::new(move |state, ctx, any_event| {
            let event = *any_event
                .downcast::<Event>()
                .map_err(|_| anyhow!("event downcast failed"))?;
            callback(state, ctx, event)
        }));
<<<<<<< HEAD

        Callback {
            sender: self.event_loop_proxy.clone(),
            callback_id,
            _marker: PhantomData,
        }
    }

    // TODO: create builder instead
    pub fn add_window(&mut self, title: &str, root_widget: Option<Box<dyn Widget>>) -> WindowId {
        let builder = WindowBuilder::new().with_title(title);
        let window = WINDOW_TARGET.with(|window_target| builder.build(window_target).unwrap());
        let window = Window::new(window, root_widget);
        let id = window.inner.id();
        self.windows.insert(id, window);
        self.windows_ordered.push(id);
        id
=======
        let event_loop_proxy = with_system(|s| s.event_loop_proxy.clone());
        Callback::new(event_loop_proxy, callback_id, CallbackKind::State)
>>>>>>> 39b3e5b3
    }

    pub fn widget<W: Widget>(&mut self, id: WidgetId<W>) -> Result<&mut W, WidgetNotFound> {
        let w = self.widget_raw(id.0)?;
        Ok(w.downcast_mut::<W>().expect("widget downcast failed"))
    }

    pub fn widget_raw(&mut self, id: RawWidgetId) -> Result<&mut dyn Widget, WidgetNotFound> {
        let address = address(id).ok_or(WidgetNotFound)?;
        let window = self
            .windows
            .get_mut(&address.window_id)
            .ok_or(WidgetNotFound)?;
        let widget = window.root_widget.as_mut().ok_or(WidgetNotFound)?;
        get_widget_by_address_mut(widget.as_mut(), &address)
    }
}

<<<<<<< HEAD
#[derive(Debug)]
pub struct InvokeCallbackEvent {
    pub callback_id: CallbackId,
    pub event: Box<dyn Any>,
}

#[derive(Debug)]
pub struct Snapshot(Vec<Pixmap>);

#[derive(Debug)]
pub enum UserEvent {
    InvokeCallback(InvokeCallbackEvent),
    WindowRequest(WindowId, WindowRequest),
    SnapshotRequest(oneshot::Sender<Snapshot>),
    DispatchWindowEvent(usize, WindowEvent),
=======
#[derive(Debug, From)]
pub enum UserEvent {
    InvokeCallback(InvokeCallbackEvent),
    WindowRequest(WindowId, WindowRequest),
    WindowClosed(WindowId),
    ActionRequest(ActionRequestEvent),
>>>>>>> 39b3e5b3
}

scoped_thread_local!(static WINDOW_TARGET: EventLoopWindowTarget<UserEvent>);

pub fn with_window_target<F, R>(f: F) -> R
where
    F: FnOnce(&EventLoopWindowTarget<UserEvent>) -> R,
{
    WINDOW_TARGET.with(f)
}

fn dispatch_widget_callback(
    windows: &mut HashMap<WindowId, Window>,
    callback_id: CallbackId,
    event: Box<dyn Any + Send>,
) {
    let Some(callback) = with_system(|s| s.widget_callbacks.get(&callback_id).cloned()) else {
        warn!("unknown widget callback id");
        return;
    };
    let Some(address) = address(callback.widget_id) else {
        return;
    };
    let Some(window) = windows.get_mut(&address.window_id) else {
        return;
    };
    let Some(root_widget) = window.root_widget.as_mut() else {
        return;
    };
    let Ok(widget) = get_widget_by_address_mut(root_widget.as_mut(), &address) else {
        return;
    };
    (callback.func)(widget, event).or_report_err();
    widget.update_accessible();
    window.after_widget_activity();
}

fn fetch_new_windows(windows: &mut HashMap<WindowId, Window>) {
    with_system(|system| {
        for window in system.new_windows.drain(..) {
            windows.insert(window.id, window);
        }
    });
}

fn default_scale<T>(window_target: &EventLoopWindowTarget<T>) -> f32 {
    let monitor = window_target
        .primary_monitor()
        .or_else(|| window_target.available_monitors().next());
    if let Some(monitor) = monitor {
        monitor.scale_factor() as f32
    } else {
        warn!("unable to find any monitors");
        1.0
    }
}

pub fn run<State: 'static>(
    make_state: impl FnOnce(&mut CallbackContext<State>) -> State,
) -> Result<(), EventLoopError> {
    let event_loop = EventLoopBuilder::<UserEvent>::with_user_event().build()?;

    let mut windows = HashMap::new();
    let mut windows_ordered: Vec<WindowId> = vec![];

    {
        let s = json5::to_string(&default_style()).unwrap();
        std::fs::write("/tmp/style.json5", s).unwrap();
    }

    let shared_system_data = SharedSystemDataInner {
        address_book: HashMap::new(),
        font_system: FontSystem::new(),
        swash_cache: SwashCache::new(),
        event_loop_proxy: event_loop.create_proxy(),
        // TODO: how to detect monitor scale change?
        default_style: Rc::new(ComputedStyle::old_new(
            default_style(),
            default_scale(&event_loop),
        )),
        timers: Timers::new(),
        clipboard: Clipboard::new().expect("failed to initialize clipboard"),
<<<<<<< HEAD
        snapshot_sender: None,
=======
        new_windows: Vec::new(),
        exit_after_last_window_closes: true,
        widget_callbacks: HashMap::new(),
>>>>>>> 39b3e5b3
    };
    SYSTEM.with(|system| {
        *system.0.borrow_mut() = Some(shared_system_data);
    });

    let mut callback_maker = CallbackMaker::<State>::new();
    let mut callbacks = Callbacks::<State>::new();

    let mut state = {
        let mut ctx = CallbackContext {
            windows: &mut windows,
            windows_ordered: &mut windows_ordered,
            add_callback: Box::new(|f| callback_maker.add(f)),
            marker: PhantomData,
        };
        WINDOW_TARGET.set(&event_loop, || make_state(&mut ctx))
    };
    callbacks.add_all(&mut callback_maker);
    fetch_new_windows(&mut windows);

    event_loop.run(move |event, window_target| {
        WINDOW_TARGET.set(window_target, || {
            fetch_new_windows(&mut windows);
            while let Some(timer) = with_system(|system| system.timers.pop()) {
                timer.callback.invoke(Instant::now());
            }

            match event {
                Event::WindowEvent { window_id, event } => {
                    if let Some(window) = windows.get_mut(&window_id) {
                        window.handle_event(event);
                    }
                }
                Event::UserEvent(event) => match event {
                    UserEvent::WindowRequest(window_id, request) => {
                        if let Some(window) = windows.get_mut(&window_id) {
                            window.handle_request(request);
                        }
                    }
                    UserEvent::WindowClosed(window_id) => {
                        windows.remove(&window_id);
                        if windows.is_empty() {
                            let exit = with_system(|s| s.exit_after_last_window_closes);
                            if exit {
                                window_target.exit();
                            }
                        }
                    }
                    UserEvent::InvokeCallback(event) => match event.kind {
                        CallbackKind::State => {
                            {
                                let mut ctx = CallbackContext {
                                    windows: &mut windows,
                                    windows_ordered: &mut windows_ordered,
                                    add_callback: Box::new(|f| callback_maker.add(f)),
                                    marker: PhantomData,
                                };

                                callbacks.call(&mut state, &mut ctx, event);
                            }
                            callbacks.add_all(&mut callback_maker);
                            for window in windows.values_mut() {
                                window.after_widget_activity();
                            }
                        }
                        CallbackKind::Widget => {
                            dispatch_widget_callback(&mut windows, event.callback_id, event.event);
                        }
                        UserEvent::SnapshotRequest(sender) => {
                            with_system(|system| system.snapshot_sender = Some(sender));
                        }
                        UserEvent::DispatchWindowEvent(window_index, window_event) => {
                            
                        }

                    },
<<<<<<< HEAD
                    Event::AboutToWait => {
                        let snapshot_sender = with_system(|system| system.snapshot_sender.take() );
                        if let Some(sender) = snapshot_sender {
                            let snapshots_vec: Vec<Pixmap> = vec![];
                            for id in windows_ordered {
                                let w = windows.get(&id);
                                if let Some(w) = w {
                                    
                                }
                            }
                            let result = sender.send(Snapshot(vec![]));
                            if let Err(snapshot) = result {
                                println!("Failed to send snapshot {:?}", snapshot);
                            }
                        }

                        let next_timer = with_system(|system| system.timers.next_instant());
                        if let Some(next_timer) = next_timer {
                            // println!(
                            //     "wait until {:?} | {:?}",
                            //     next_timer,
                            //     next_timer - Instant::now()
                            // );
                            window_target.set_control_flow(ControlFlow::WaitUntil(next_timer));
=======
                    UserEvent::ActionRequest(request) => {
                        trace!("accesskit request: {:?}", request);
                        if let Some(window) = windows.get_mut(&request.window_id) {
                            window.handle_accessible_request(request.request);
>>>>>>> 39b3e5b3
                        } else {
                            warn!("accesskit request for unknown window: {:?}", request);
                        }
                    }
                },
                Event::AboutToWait => {
                    let next_timer = with_system(|system| system.timers.next_instant());
                    if let Some(next_timer) = next_timer {
                        window_target.set_control_flow(ControlFlow::WaitUntil(next_timer));
                    } else {
                        window_target.set_control_flow(ControlFlow::Wait);
                    }
                }
                _ => {}
            }
            fetch_new_windows(&mut windows);
        });
    })
}<|MERGE_RESOLUTION|>--- conflicted
+++ resolved
@@ -7,10 +7,7 @@
 use derive_more::From;
 use log::{trace, warn};
 use scoped_tls::scoped_thread_local;
-<<<<<<< HEAD
 use tiny_skia::{Color, Pixmap};
-=======
->>>>>>> 39b3e5b3
 use winit::{
     error::EventLoopError,
     event::Event,
@@ -34,16 +31,9 @@
 };
 
 pub struct CallbackContext<'a, State> {
-<<<<<<< HEAD
-    pub windows: &'a mut HashMap<WindowId, Window>,
-    pub windows_ordered: &'a mut Vec<WindowId>,
-    pub add_callback: Box<dyn FnMut(CallbackFn<State>) -> CallbackId + 'a>,
-    event_loop_proxy: EventLoopProxy<UserEvent>,
-    //...
-=======
     windows: &'a mut HashMap<WindowId, Window>,
+    windows_ordered: &'a mut Vec<WindowId>,
     add_callback: Box<dyn FnMut(Box<CallbackDataFn<State>>) -> CallbackId + 'a>,
->>>>>>> 39b3e5b3
     marker: PhantomData<State>,
 }
 
@@ -55,11 +45,7 @@
         let add_callback = &mut self.add_callback;
         CallbackContext {
             windows: self.windows,
-<<<<<<< HEAD
             windows_ordered: self.windows_ordered,
-            event_loop_proxy: self.event_loop_proxy.clone(),
-=======
->>>>>>> 39b3e5b3
             marker: PhantomData,
             add_callback: Box::new(move |mut f| -> CallbackId {
                 let mapper = mapper.clone();
@@ -85,28 +71,8 @@
                 .map_err(|_| anyhow!("event downcast failed"))?;
             callback(state, ctx, event)
         }));
-<<<<<<< HEAD
-
-        Callback {
-            sender: self.event_loop_proxy.clone(),
-            callback_id,
-            _marker: PhantomData,
-        }
-    }
-
-    // TODO: create builder instead
-    pub fn add_window(&mut self, title: &str, root_widget: Option<Box<dyn Widget>>) -> WindowId {
-        let builder = WindowBuilder::new().with_title(title);
-        let window = WINDOW_TARGET.with(|window_target| builder.build(window_target).unwrap());
-        let window = Window::new(window, root_widget);
-        let id = window.inner.id();
-        self.windows.insert(id, window);
-        self.windows_ordered.push(id);
-        id
-=======
         let event_loop_proxy = with_system(|s| s.event_loop_proxy.clone());
         Callback::new(event_loop_proxy, callback_id, CallbackKind::State)
->>>>>>> 39b3e5b3
     }
 
     pub fn widget<W: Widget>(&mut self, id: WidgetId<W>) -> Result<&mut W, WidgetNotFound> {
@@ -125,30 +91,17 @@
     }
 }
 
-<<<<<<< HEAD
-#[derive(Debug)]
-pub struct InvokeCallbackEvent {
-    pub callback_id: CallbackId,
-    pub event: Box<dyn Any>,
-}
-
 #[derive(Debug)]
 pub struct Snapshot(Vec<Pixmap>);
 
-#[derive(Debug)]
-pub enum UserEvent {
-    InvokeCallback(InvokeCallbackEvent),
-    WindowRequest(WindowId, WindowRequest),
-    SnapshotRequest(oneshot::Sender<Snapshot>),
-    DispatchWindowEvent(usize, WindowEvent),
-=======
 #[derive(Debug, From)]
 pub enum UserEvent {
     InvokeCallback(InvokeCallbackEvent),
     WindowRequest(WindowId, WindowRequest),
     WindowClosed(WindowId),
     ActionRequest(ActionRequestEvent),
->>>>>>> 39b3e5b3
+    SnapshotRequest(oneshot::Sender<Snapshot>),
+    DispatchWindowEvent(usize, WindowEvent),
 }
 
 scoped_thread_local!(static WINDOW_TARGET: EventLoopWindowTarget<UserEvent>);
@@ -231,13 +184,10 @@
         )),
         timers: Timers::new(),
         clipboard: Clipboard::new().expect("failed to initialize clipboard"),
-<<<<<<< HEAD
         snapshot_sender: None,
-=======
         new_windows: Vec::new(),
         exit_after_last_window_closes: true,
         widget_callbacks: HashMap::new(),
->>>>>>> 39b3e5b3
     };
     SYSTEM.with(|system| {
         *system.0.borrow_mut() = Some(shared_system_data);
@@ -306,51 +256,38 @@
                         CallbackKind::Widget => {
                             dispatch_widget_callback(&mut windows, event.callback_id, event.event);
                         }
-                        UserEvent::SnapshotRequest(sender) => {
-                            with_system(|system| system.snapshot_sender = Some(sender));
-                        }
-                        UserEvent::DispatchWindowEvent(window_index, window_event) => {
-                            
-                        }
-
                     },
-<<<<<<< HEAD
-                    Event::AboutToWait => {
-                        let snapshot_sender = with_system(|system| system.snapshot_sender.take() );
-                        if let Some(sender) = snapshot_sender {
-                            let snapshots_vec: Vec<Pixmap> = vec![];
-                            for id in windows_ordered {
-                                let w = windows.get(&id);
-                                if let Some(w) = w {
-                                    
-                                }
-                            }
-                            let result = sender.send(Snapshot(vec![]));
-                            if let Err(snapshot) = result {
-                                println!("Failed to send snapshot {:?}", snapshot);
-                            }
-                        }
-
-                        let next_timer = with_system(|system| system.timers.next_instant());
-                        if let Some(next_timer) = next_timer {
-                            // println!(
-                            //     "wait until {:?} | {:?}",
-                            //     next_timer,
-                            //     next_timer - Instant::now()
-                            // );
-                            window_target.set_control_flow(ControlFlow::WaitUntil(next_timer));
-=======
                     UserEvent::ActionRequest(request) => {
                         trace!("accesskit request: {:?}", request);
                         if let Some(window) = windows.get_mut(&request.window_id) {
                             window.handle_accessible_request(request.request);
->>>>>>> 39b3e5b3
                         } else {
                             warn!("accesskit request for unknown window: {:?}", request);
                         }
                     }
+                    UserEvent::SnapshotRequest(sender) => {
+                        with_system(|system| system.snapshot_sender = Some(sender));
+                    }
+                    UserEvent::DispatchWindowEvent(window_index, window_event) => {
+                        
+                    }
                 },
                 Event::AboutToWait => {
+                    let snapshot_sender = with_system(|system| system.snapshot_sender.take() );
+                    if let Some(sender) = snapshot_sender {
+                        let snapshots_vec: Vec<Pixmap> = vec![];
+                        for id in windows_ordered {
+                            let w = windows.get(&id);
+                            if let Some(w) = w {
+                                
+                            }
+                        }
+                        let result = sender.send(Snapshot(vec![]));
+                        if let Err(snapshot) = result {
+                            println!("Failed to send snapshot {:?}", snapshot);
+                        }
+                    }
+
                     let next_timer = with_system(|system| system.timers.next_instant());
                     if let Some(next_timer) = next_timer {
                         window_target.set_control_flow(ControlFlow::WaitUntil(next_timer));
